--- conflicted
+++ resolved
@@ -107,11 +107,6 @@
         """Hook to do something after each optimizer step."""
 
     def clip_gradients(
-<<<<<<< HEAD
-        self, model: Any, optimizer: 'Optimizer', clip_val: Union[int, float], norm_type: float = 2.0
-    ) -> None:
-        """Clips the gradients to a specific value"""
-=======
         self,
         model: 'LightningModule',
         optimizer: 'Optimizer',
@@ -119,7 +114,6 @@
         gradient_clip_algorithm: GradClipAlgorithmType = GradClipAlgorithmType.NORM,
     ) -> None:
         """Clips the gradients"""
->>>>>>> 19e67d18
         if clip_val is None:
             return
 
