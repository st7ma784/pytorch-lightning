# Copyright The PyTorch Lightning team.
#
# Licensed under the Apache License, Version 2.0 (the "License");
# you may not use this file except in compliance with the License.
# You may obtain a copy of the License at
#
#     http://www.apache.org/licenses/LICENSE-2.0
#
# Unless required by applicable law or agreed to in writing, software
# distributed under the License is distributed on an "AS IS" BASIS,
# WITHOUT WARRANTIES OR CONDITIONS OF ANY KIND, either express or implied.
# See the License for the specific language governing permissions and
# limitations under the License.
from copy import deepcopy
from dataclasses import dataclass, field
from functools import partial, wraps
from random import getstate as python_get_rng_state
from random import setstate as python_set_rng_state
from typing import Any, Callable, Dict, Generator, Iterator, List, Optional, Tuple, Union

import numpy as np
import torch
from torch.utils.data import Dataset, get_worker_info, Sampler
from torch.utils.data.dataloader import (
    _BaseDataLoaderIter,
    _MultiProcessingDataLoaderIter,
    _SingleProcessDataLoaderIter,
    DataLoader,
    IterableDataset,
)
from typing_extensions import Protocol, runtime_checkable

import pytorch_lightning as pl
from pytorch_lightning.utilities.apply_func import apply_to_collection
from pytorch_lightning.utilities.distributed import _collect_states_on_rank_zero
from pytorch_lightning.utilities.enums import _FaultTolerantMode, AutoRestartBatchKeys
from pytorch_lightning.utilities.exceptions import MisconfigurationException


class FastForwardSampler(Sampler):
    """This FastForwardSampler wraps a :class:`torch.utils.data.Sampler` and records the number of iterations
    performed during an epoch.

    It maintains a state, saved with :meth:`state_dict`, that can be reloaded with
    :meth:`load_state_dict`. If the sampler is used in a multiprocessing context, the ``FastForwardSampler`` will record
    the state of the current worker.
    When reloading, the ``FastForwardSampler`` will "fast-forward" the wrapped sampler by iterating through all the
    samples seen in the last iterations (for the current worker).
    """

    def __init__(self, sampler: Union[Sampler, Generator], attr_name: Optional[str] = None) -> None:
        super().__init__(data_source=None)
        self._sampler = sampler
        self.restarting: bool = False
        self._current_iteration = 0
        self._counter = 0
        self._dataloader_batch_size: Optional[int] = None
        self._cached_state_dict: Optional[Dict[int, Any]] = None
        self._attr_name = attr_name

    def __getattr__(self, key: str) -> Any:
        if key in self.__dict__:
            return self.__dict__[key]
        return getattr(self._sampler, key, None)

    def setup(self, dataloader_batch_size: Optional[int] = None) -> None:
        """Setup the ``FastForwardSampler``.

        This is required only when the provided dataset subclassed
        :class:`torch.utils.data.Dataset`.
        """
        self._dataloader_batch_size = dataloader_batch_size

    @property
    def worker_id(self) -> int:
        worker_info = get_worker_info()
        return worker_info.id if worker_info else 0

    def __iter__(self) -> Iterator[Any]:
        self.sampler_iter = iter(self._sampler)
        self._current_iteration = 0
        self._counter = 0
        return self

    def __next__(self):
        # the `state dict` was cached as workers were unavailable before.
        if self._cached_state_dict is not None:
            self._load_non_random_state(self._cached_state_dict)

        while self._counter < self._current_iteration:
            next(self.sampler_iter)
            self._counter += 1

        # here: i == self._current_iteration
        if self._cached_state_dict is not None:
            self._cached_state_dict = None

        # recreate iterator to be sure loading is reflected there as well
        self._current_iteration += 1
        self._counter += 1
        has_raised = False
        try:
            return next(self.sampler_iter)
        except StopIteration:
            has_raised = True

        self._current_iteration = 0
        self._counter = 0
        self._cached_state_dict = None
        self.restarting = False
        if has_raised:
            raise StopIteration

    def __len__(self) -> int:
        return len(self._sampler)

    def state_dict(self, num_batches_processed: Optional[int] = None) -> Dict[int, Dict[str, int]]:
        """Returns the state of the sampler in the current worker.

        The worker id indexes the state dict.
        """
        return {self.worker_id: {"current_iteration": self._compute_current_iteration(num_batches_processed)}}

    def load_state_dict(self, state_dict: Dict[int, Any]) -> None:
        """Loads the saved state for the wrapped sampler.

        If the ``state_dict`` contains multiple states, it means there were multiple workers. The state will be cached
        and fully reloaded (fast-forward) the first time :meth:`__iter__` is called.
        """
        # as workers aren't available, the ``state_dict``` is cached until workers are made available.
        state_dict = deepcopy(state_dict)
        self._cached_state_dict = state_dict
        self.restarting = True

    def _compute_current_iteration(self, num_batches_processed: Optional[int] = None) -> int:
        """This function is used to compute the effective iteration.

        As DataLoader can perform ``prefecthing`` or training can fail while processing a batch, the current iteration
        needs to be computed using the ``num_batches_processed`` processed information.
        """
        if num_batches_processed is not None:
            current_iteration = num_batches_processed
        else:
            current_iteration = self._current_iteration

        if self._dataloader_batch_size and num_batches_processed is not None:
            current_iteration *= self._dataloader_batch_size

        return current_iteration

    def _load_non_random_state(self, state_dict: Dict[int, Dict[str, Any]]) -> None:
        self._current_iteration = state_dict[self.worker_id]["current_iteration"]


@dataclass(frozen=True, unsafe_hash=True)
class IteratorState:
    """The state of an iterator in a single worker process."""

    dataset_state: Dict[int, Any] = field(default_factory=dict)
    sampler_state: Dict[int, Any] = field(default_factory=dict)
    worker_id: int = 0
    num_workers: int = 0
    num_batches_fetched: int = 0
    name: Optional[str] = None

    @classmethod
    def from_state_dict(cls, state_dict) -> "IteratorState":
        return cls(**state_dict)


@dataclass
class MergedIteratorState:
    """This class is used to hold the current iterator state and lives on the iterator.

    It holds the current merged states from all worker processes. Once an iterator advances, it can store updates of the
    worker states in this merged iterator state.
    """

    state: Union[Dict[Union[int, str], Union[Dict[str, IteratorState], IteratorState]]] = field(default_factory=dict)
    latest_worker_id: int = 0
    represent_map_dataset: Optional[bool] = None

    def update(self, generator_name: Optional[str], new_state: IteratorState) -> None:
        # a map based dataset doesn't own a generator and therefore `generator_name` should be None.
        self.represent_map_dataset = generator_name is None
        if self.represent_map_dataset:
            state = self.state
        else:
            if generator_name not in self.state:
                self.state[generator_name] = {}
            state = self.state[generator_name]

        latest_worker_id = new_state.worker_id
        state[latest_worker_id] = new_state
        self.latest_worker_id = latest_worker_id

    @property
    def sampler_states(self) -> Dict[int, Any]:
        """Returns the merged sampler states for all worker processes."""
        return {0: self.state[k].sampler_state[0] for k in self.state.keys()}

    @property
    def dataset_states(self) -> Dict[int, Any]:
        """Returns the merged dataset states for all worker processes."""
        return {k: self.state[k].dataset_state[k] for k in self.state.keys()}

    @classmethod
    def from_state_dict(cls, state_dict) -> "MergedIteratorState":
        if state_dict["represent_map_dataset"]:
            state_dict["state"] = {
                worker_id: IteratorState.from_state_dict(state) for worker_id, state in state_dict["state"].items()
            }
        else:
            state_dict["state"] = {
                sampler_name: {
                    worker_id: IteratorState.from_state_dict(state) for worker_id, state in worker_state.items()
                }
                for sampler_name, worker_state in state_dict["state"].items()
            }
        return cls(**state_dict)

    def __len__(self) -> int:
        return len(self.state)


class CaptureMapDataset(Dataset):
    """This class is used to capture the state from the map-based state dataset.

    Note:
        We currently don't support restoring if we fail during the first `N = num_workers` batches, where
        `num_workers` is the number of workers spawned by the dataloader.
    """

    def __init__(self, dataset: Dataset) -> None:
        self.dataset = dataset
        self._cached_state_dict = None

    @property
    def worker_id(self) -> int:
        worker_info = get_worker_info()
        return worker_info.id if worker_info else 0

    def __getitem__(self, item) -> Tuple[Any, Dict[int, Dict]]:
        if self._cached_state_dict is not None:
            if self.worker_id in self._cached_state_dict:
                set_rng_states(self._cached_state_dict[self.worker_id]["rng_states"])
            self._cached_state_dict = None

        return self.dataset[item]

    def __len__(self) -> int:
        return len(self.dataset)

    def load_state_dict(self, state_dict: Dict[int, Any], latest_worker_id: int, num_workers: int) -> None:
        # as workers aren't available, the ``state_dict``` is cached until workers are made available.
        self._cached_state_dict = _rotate_worker_indices(deepcopy(state_dict), latest_worker_id, num_workers)

    def state_dict(self) -> Dict[int, Dict[str, Any]]:
        return {self.worker_id: {"rng_states": collect_rng_states()}}


def collect_rng_states() -> Dict[str, Any]:
    """Collect the global random state of :mod:`torch`, :mod:`numpy` and Python."""
    return {"torch": torch.get_rng_state(), "numpy": np.random.get_state(), "python": python_get_rng_state()}


def set_rng_states(rng_state_dict: Dict[str, Any]) -> None:
    """Set the global random state of :mod:`torch`, :mod:`numpy` and Python in the current process."""
    torch.set_rng_state(rng_state_dict.get("torch"))
    np.random.set_state(rng_state_dict.get("numpy"))
    version, state, gauss = rng_state_dict.get("python")
    python_set_rng_state((version, tuple(state), gauss))


class CaptureIterableDataset(IterableDataset):
    """The ``CaptureIterableDataset`` is used to wrap an :class:`torch.utils.data.IterableDataset`.

    On ``__iter__`` function call,   the ``CaptureIterableDataset`` will wrap the wrapped dataset     generators into
    ``FastForwardSampler`` to keep track of progress. On ``__next__`` function call, the ``CaptureIterableDataset`` will
    return a dictionary containing     user data and metadata containing the ``FastForwardSampler`` samplers state_dict.
    """

    def __init__(self, dataset: IterableDataset) -> None:
        super().__init__()
        self.dataset = deepcopy(dataset)
        self.samplers: Optional[Dict[str, FastForwardSampler]] = None
        self._state_dict: Optional[Dict[int, Any]] = None
        self._has_wrapped: bool = False

    @property
    def sampler(self) -> Sampler:
        return self.dataset.sampler

    def state_dict(self) -> Dict[str, Any]:
        return {k: v.state_dict() for k, v in self.samplers.items()}

    def load_state_dict(self, state_dict: Dict[int, Any]) -> None:
        self._state_dict = deepcopy(state_dict)

    def _wrap_generator_samplers(self) -> None:
        self.samplers = {}

        # access wrapped dataset attributes
        dataset_dict = self.dataset.__dict__

        # create a dictionary of generator present within the dataset attributes
        dataset_sampler_generators = {k: v for k, v in dataset_dict.items() if isinstance(v, (Generator, Iterator))}

        # iterate over the generator. If a generator was created from a `Sampler`,
        # it will be wrapped into a `FastForwardSampler`.
        for (generator_attr_name, generator) in dataset_sampler_generators.items():

            if isinstance(generator, Sampler):
                continue

            # wrap the generator into a `FastForwardSampler`
            sampler = FastForwardSampler(generator, attr_name=generator_attr_name)

            # if `CaptureIterableDataset` was available, the sampler should reload its own state.
            if self._state_dict is not None:
                sampler.load_state_dict(self._state_dict[generator_attr_name])
            # store the samplers
            self.samplers[generator_attr_name] = sampler

            # replace generator with the generator from the `FastForwardSampler`.
            dataset_dict[generator_attr_name] = iter(sampler)

        self.reset_on_epoch()

    def reset_on_epoch(self):
        self._state_dict = None

    def __iter__(self) -> Iterator:
        # create a generator from the wrapped Iterative Dataset
        # if the dataset contained samplers, they will be transformed into generators
        self.iter_data = iter(self.dataset)

        # wrap any generator associated to a Sampler into a `FastForwardSampler`.
        if isinstance(self.iter_data, Generator):
            raise MisconfigurationException(
                "PyTorch Lightning Fault-Tolerant feature does not support `__iter__` returning a generator."
                " Please use the `__next__` function to fetch the next batch and use a sampler for"
                " doing your iterations."
            )
        self._wrap_generator_samplers()
        return self

    def __next__(self) -> Dict[str, Any]:
        return next(self.iter_data)


def _find_fast_forward_samplers(dataloader: DataLoader) -> Optional[FastForwardSampler]:
    """If the ``DataLoader`` is wrapping a mapping based Dataset, return the ``FastForwardSampler``."""
    if isinstance(dataloader.sampler, FastForwardSampler):
        return dataloader.sampler

    if isinstance(dataloader.batch_sampler, FastForwardSampler):
        return dataloader.batch_sampler


def _cycle_to_next_worker_and_reset(dataloader: DataLoader, state_dict: Dict[str, Any]) -> Iterator:
    """This function is used to cycle back the DataLoader ``_MultiProcessingDataLoaderIter`` workers and call the
    reset function.

    Returns:
        iterator: Return the iterator generated from the provided ``DataLoader``.
    """
    # create iterator from dataloader
    iter_dataloader = iter(dataloader)
    # get current num workers
    num_workers = getattr(iter_dataloader, "_num_workers", 0)
    # as `state_dict` are workers dependent, Lightning doesn't support changing
    # the `num_workers` for fault tolerant training
    if state_dict["num_workers"] != num_workers:
        raise MisconfigurationException(
            f"The provided `num_workers` {num_workers} doesn't match the one used "
            f"while generating the checkpoint: {state_dict['num_workers']}"
        )
    # when using multiple workers, we will cycle back the worker queue idx to
    # start back on the failed worker.
    if isinstance(iter_dataloader, _MultiProcessingDataLoaderIter):
        # move back to 0
        while next(iter_dataloader._worker_queue_idx_cycle) != 0:
            pass
        # increment previous worker
        if isinstance(state_dict["previous_worker"], int):
            for _ in range(state_dict["previous_worker"] - 1):
                next(iter_dataloader._worker_queue_idx_cycle)

        # we can finally call reset and apply prefecthing.
        iter_dataloader._reset = iter_dataloader._original_reset
        iter_dataloader._reset(dataloader, first_iter=True)
    # return the iterator
    return iter_dataloader


def _capture_metadata_collate(
    samples: List, dataset: Dataset, collate_fn: Callable, fault_tolerant_mode: _FaultTolerantMode
) -> Any:
    """A collate_fn function that adds the state dict of a :class:`CaptureIterableDataset` or
    :class:`CaptureMapDataset` used in the worker processes. This function gets executed within the worker
    processes. The structure will be:

    .. code-block:: python

        {
            "data": ...,  # data returned by Dataset
            "__pl_restart_meta": {"sampler_name0": state_dict0, "sampler_name1": state_dict1},
        }
    """
    data = collate_fn(samples)
    metadata = None
    if fault_tolerant_mode.is_automatic:
        metadata = dataset.state_dict()
    else:
        state_dict_fn = getattr(dataset, "state_dict", None)
        info = get_worker_info()
        worker_id = info.id if info else 0
        if state_dict_fn is not None:
            metadata = state_dict_fn()
            if worker_id not in metadata:
                if info and info.num_workers > 1:
                    raise MisconfigurationException(
                        f"The state_dict returned by {dataset} needs to be indexed by `worker_id` integer keys."
                    )
                metadata = {0: metadata}
        if metadata is None:
            metadata = {worker_id: {}}

    return {"data": data, AutoRestartBatchKeys.PL_RESTART_META: metadata}


# TODO: Merge this code within stateful DataLoaderIter.
def _next_data_wrapper(
    fn: Callable,
    it: Iterator,
    dl: DataLoader,
    num_batches_fetched: int,
    data_fetcher: "pl.utilities.fetching.AbstractDataFetcher",
) -> Callable:
    @wraps(fn)
    def wrapper() -> Any:
        nonlocal num_batches_fetched

        dataset = dl.dataset
        combined_batch = fn()

        batch, state = combined_batch["data"], combined_batch[AutoRestartBatchKeys.PL_RESTART_META]
        num_batches_fetched += 1

        if isinstance(dataset, CaptureIterableDataset):
            state = [
                IteratorState(
                    num_workers=dl.num_workers,
                    sampler_state=iterator_state,
                    num_batches_fetched=num_batches_fetched,
                    worker_id=list(iterator_state.keys())[0],
                    name=sampler_iter_name,
                )
                for sampler_iter_name, iterator_state in state.items()
            ]
        elif isinstance(dataset, CaptureMapDataset):
            ff_sampler = _find_fast_forward_samplers(dl)
            state = [
                IteratorState(
                    num_workers=dl.num_workers,
                    sampler_state=ff_sampler.state_dict(num_batches_fetched),
                    dataset_state=state,
                    worker_id=list(state.keys())[0],
                    num_batches_fetched=num_batches_fetched,
                )
            ]
        data_fetcher._store_dataloader_iter_state(it, state)
        return batch

    return wrapper


def patch_dataloader_iterator(
    dataloader: DataLoader,
    iterator: Iterator,
    data_fetcher: "pl.utilities.fetching.DataFetcher",
    num_batches_fetched: int = 0,
) -> None:
    """Patches the iterator of a PyTorch dataloader by injecting logic for fault-tolerant training when it is
    necessary to remove the sampler state dict from provided data batch.

    The custom data has this format:
    .. code-block:: python
        {
            "batch": ...,  # data returned by DataLoader
            "__pl_restart_meta": {
                "sampler0": {
                    0: {"current_iteration": ...},
                    1: {"current_iteration": ...},
                },
                "sampler1": ...,
            },
        }
    Each sampler in the worker process tracks the current iteration. We return all of them to the main process
    as part of the sample and then a special collate function :func:`_capture_metadata_collate`
    will extract the current iteration as part of the metadata returned by a custom batch.
    """

    if not _FaultTolerantMode.detect_current_mode().is_automatic:
        return

    assert isinstance(dataloader.dataset, (CaptureMapDataset, CaptureIterableDataset))
    iterator._next_data = _next_data_wrapper(
        iterator._next_data, iterator, dataloader, num_batches_fetched, data_fetcher
    )


def _add_capture_metadata_collate(dataloader: DataLoader) -> None:
    """Wrap default collate function to retrive captured dataset state dict when fault tolerant is enabled."""
<<<<<<< HEAD
    faut_tolerant_mode = _FaultTolerantMode.detect_current_mode()
    if not faut_tolerant_mode.is_enabled or (
        isinstance(dataloader.collate_fn, partial) and dataloader.collate_fn.func is _capture_metadata_collate
=======
    fault_tolerant_mode = _FaultTolerantMode.detect_current_mode()
    collate_fn = dataloader.collate_fn
    if not fault_tolerant_mode.is_enabled or (
        isinstance(collate_fn, partial) and collate_fn.func is _capture_metadata_collate
>>>>>>> 0066ff01
    ):
        return
    dataloader.collate_fn = partial(
        _capture_metadata_collate,
        dataset=dataloader.dataset,
        collate_fn=collate_fn,
        fault_tolerant_mode=fault_tolerant_mode,
    )


def _reload_dataloader_state_dict_automatic_map_dataset(dataloader: DataLoader, state_dict: Dict[str, Any]) -> None:
    iterator_state = state_dict["state"][0]

    if not isinstance(iterator_state, IteratorState):
        iterator_state = IteratorState.from_state_dict(iterator_state)

    # reload sampler state
    ff_sampler = _find_fast_forward_samplers(dataloader)
    ff_sampler.load_state_dict(iterator_state.sampler_state)

    # reload dataset state
    dataloader.dataset.load_state_dict(
        iterator_state.dataset_state,
        latest_worker_id=state_dict["latest_worker_id"],
        num_workers=iterator_state.num_workers,
    )


def _reload_dataloader_state_dict_automatic_iterable_dataset(
    dataset: CaptureIterableDataset, state_dict: Dict[str, Any]
) -> None:
    dataset.load_state_dict(
        {sampler_name: state[0]["sampler_state"] for sampler_name, state in state_dict["state"].items()}
    )


def _reload_dataloader_state_dict_automatic(dataloader: DataLoader, state_dict: Dict[str, Any]) -> None:
    dataset = dataloader.dataset
    if isinstance(dataset, CaptureMapDataset):
        _reload_dataloader_state_dict_automatic_map_dataset(dataloader, state_dict)

    elif isinstance(dataset, CaptureIterableDataset):
        _reload_dataloader_state_dict_automatic_iterable_dataset(dataset, state_dict)

    else:
        raise MisconfigurationException("This shouldn't be happening. Please, open an issue.")


def _reload_dataloader_state_dict_manual(dataloader: DataLoader, state_dict: Dict[str, Any]) -> None:
    # In manual mode, we don't wrap the user objects with `CaptureMapDataset` or `CaptureIterableDataset`
    # therefore, we need to reload the states manually.

    latest_worker_id = state_dict["latest_worker_id"]
    num_workers = state_dict["state"][latest_worker_id]["num_workers"]
    sampler_state = state_dict["state"][latest_worker_id].get("sampler_state", None)
    if sampler_state:
        # `sampler_state` keys contain all the DataLoader attribute names
        # which matched `_SupportsStateDict` API interface while collecting the `state_dict`.
        for dataloader_attr_name in sampler_state:
            obj = getattr(dataloader, dataloader_attr_name)
            if not isinstance(obj, _SupportsStateDict):
                raise MisconfigurationException(
                    f"The DataLoader attribute {dataloader_attr_name}:{obj} should have a `load_state_dict` method."
                )

            obj.load_state_dict(sampler_state[dataloader_attr_name])

    if not isinstance(dataloader.dataset, _SupportsStateDict):
        return

    dataset_state = {
        worker_id: state_dict["state"][worker_id]["dataset_state"][worker_id]
        for worker_id in state_dict["state"].keys()
    }

    dataloader.dataset.load_state_dict(_rotate_worker_indices(dataset_state, latest_worker_id, num_workers))


def _reload_dataloader_state_dict(dataloader: DataLoader, state_dict: Dict[str, Any]) -> None:
    """Utility to reload state_dict within dataloader for fault tolerance."""

    fault_tolerant_mode = _FaultTolerantMode.detect_current_mode()

    if not fault_tolerant_mode.is_enabled:
        return

    if fault_tolerant_mode.is_automatic:
        _reload_dataloader_state_dict_automatic(dataloader, state_dict)

    elif fault_tolerant_mode.is_manual:
        _reload_dataloader_state_dict_manual(dataloader, state_dict)

    else:
        raise MisconfigurationException("This shouldn't be happening. Please, open an issue.")


def _rotate_worker_indices(state: Dict[int, Any], latest_worker_id: int, num_workers: int) -> Dict[int, Any]:
    """This function is used to rotate the worker indices based on the `latest_worker_id` the training failed
    on."""
    if num_workers == 0:
        return state
    if latest_worker_id > num_workers - 1:
        raise MisconfigurationException("The `latest_worker_id` should be within [0, num_workers - 1].")
    if len(state) != num_workers:
        raise MisconfigurationException("The `state` should contain `num_workers - 1` values.")
    next_worker_id = latest_worker_id + 1
    old_to_new_worker_id_map = [((next_worker_id + i) % num_workers, i) for i in range(num_workers)]
    return {new_id: state[old_id] for old_id, new_id in old_to_new_worker_id_map if old_id in state}


@runtime_checkable
class _SupportsStateDict(Protocol):
    """This class is used to detect if an object is stateful using `isinstance(obj, _SupportsStateDict)`."""

    def state_dict(self) -> Dict[str, Any]:
        ...

    def load_state_dict(self, state_dict: Dict[str, Any]) -> None:
        ...


class _StatefulDataLoaderIter:
    """This mixin is used to make PyTorch DataLoaderIter stateful."""

    def __accumulate_state(self, sampler_state: Dict[str, Any]) -> None:
        # store sampler state within a queue alongside its idx.
        self._sampler_state_idx = getattr(self, "_sampler_state_idx", 0) + 1
        self._sampler_state.append((sampler_state, self._sampler_state_idx))

    def _store_sampler_state(self) -> None:
        """This function is used to extract the sampler states if any."""
        sampler_state = {
            k: v.state_dict()
            for k, v in self._loader.__dict__.items()
            if isinstance(v, _SupportsStateDict) and k != "dataset"
        }
        self.__accumulate_state(sampler_state)

    def _next_index(self) -> Any:
        indexes = super()._next_index()
        self._store_sampler_state()
        return indexes

    def _prepare_loader(self, loader):
        _add_capture_metadata_collate(loader)
        self._loader = loader
        self._data_fetcher: "pl.utilities.fetching.AbstractDataFetcher" = loader._lightning_fetcher
        self.num_batches_fetched = 0
        self._sampler_state = []
        self._sampler_state_idx = 0

    def __del__(self) -> None:
        if isinstance(self._loader.collate_fn, partial):
            self._loader.collate_fn = self._loader.collate_fn.keywords["collate_fn"]

    def _next_data(self) -> Any:
        combined_batch = super()._next_data()

        batch, state = combined_batch["data"], combined_batch[AutoRestartBatchKeys.PL_RESTART_META]

        self.num_batches_fetched += 1

        sampler_state, sampler_state_idx = self._sampler_state.pop(0)
        # there is no workers within the samplers
        worker_id = list(state.keys())[0]

        state = [
            IteratorState(
                num_workers=self._loader.num_workers,
                sampler_state=sampler_state,
                dataset_state=state,
                worker_id=worker_id,
                num_batches_fetched=self.num_batches_fetched,
            )
        ]
        # ensures there is an alignement between the sampler state and currently fetched batch
        assert sampler_state_idx == self.num_batches_fetched
        self._data_fetcher._store_dataloader_iter_state(self, state)
        return batch


class _SingleProcessDataLoaderIterStateful(_StatefulDataLoaderIter, _SingleProcessDataLoaderIter):
    def __init__(self, loader: DataLoader):
        self._prepare_loader(loader)
        super().__init__(loader)


class _MultiProcessingDataLoaderIterStateful(_StatefulDataLoaderIter, _MultiProcessingDataLoaderIter):
    def __init__(self, loader: DataLoader):
        self._prepare_loader(loader)
        super().__init__(loader)


def _get_iterator(self) -> "_BaseDataLoaderIter":
    if not hasattr(self, "_lightning_fetcher"):
        raise MisconfigurationException(
            "A stateful iterator should be used only when a DataFetcher has been attached to the DataLoader."
        )
    if self.num_workers == 0:
        return _SingleProcessDataLoaderIterStateful(self)
    else:
        if hasattr(self, "check_worker_number_rationality"):
            self.check_worker_number_rationality()
        return _MultiProcessingDataLoaderIterStateful(self)


def _patch_dataloader_get_iterators() -> None:
    """This function is used to replace the DataLoader iterator by their stateful version."""
    if not _FaultTolerantMode.detect_current_mode().is_manual:
        return
    if not hasattr(DataLoader, "_ori_get_iterator"):
        DataLoader._ori_get_iterator = DataLoader._get_iterator
    DataLoader._get_iterator = _get_iterator


def _teardown_dataloader_get_iterators() -> None:
    """This function is used to restore the DataLoader `get_iterator` with its original one."""
    # cleanup the get_iterator replacement in case of Fault Tolerant Training.
    get_iterator = getattr(DataLoader, "_ori_get_iterator", None)
    if get_iterator:
        DataLoader._get_iterator = get_iterator
        del DataLoader._ori_get_iterator


def _collection_collect_states_on_rank_zero(state_dict: Any, device: torch.device) -> Any:
    """This utility collects the state across processes for a collection of state."""

    def fn(state: Dict):
        nonlocal device
        if state.get("state", None) is not None:
            return _collect_states_on_rank_zero(state, device=device)
        return {k: apply_to_collection(v, Dict, fn) for k, v in state.items()}

    return apply_to_collection(state_dict, Dict, fn)<|MERGE_RESOLUTION|>--- conflicted
+++ resolved
@@ -513,16 +513,10 @@
 
 def _add_capture_metadata_collate(dataloader: DataLoader) -> None:
     """Wrap default collate function to retrive captured dataset state dict when fault tolerant is enabled."""
-<<<<<<< HEAD
-    faut_tolerant_mode = _FaultTolerantMode.detect_current_mode()
-    if not faut_tolerant_mode.is_enabled or (
-        isinstance(dataloader.collate_fn, partial) and dataloader.collate_fn.func is _capture_metadata_collate
-=======
     fault_tolerant_mode = _FaultTolerantMode.detect_current_mode()
     collate_fn = dataloader.collate_fn
     if not fault_tolerant_mode.is_enabled or (
         isinstance(collate_fn, partial) and collate_fn.func is _capture_metadata_collate
->>>>>>> 0066ff01
     ):
         return
     dataloader.collate_fn = partial(
