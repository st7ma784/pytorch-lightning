--- conflicted
+++ resolved
@@ -227,31 +227,6 @@
         return [x.value for x in ModelSummaryMode]
 
 
-<<<<<<< HEAD
-class FaultTolerantTrainingModes(LightningEnum):
-
-    DISABLED = "0"
-    AUTOMATIC = "1"
-    MANUAL = "2"
-    AUTOMATIC_ELASTIC = "3"
-    MANUAL_ELASTIC = "4"
-
-    @property
-    def is_enabled(self) -> bool:
-        return self != FaultTolerantTrainingModes.DISABLED
-
-    @property
-    def is_automatic(self) -> bool:
-        return self in (FaultTolerantTrainingModes.AUTOMATIC, FaultTolerantTrainingModes.AUTOMATIC_ELASTIC)
-
-    @property
-    def is_manual(self) -> bool:
-        return self in (FaultTolerantTrainingModes.MANUAL, FaultTolerantTrainingModes.MANUAL_ELASTIC)
-
-    @property
-    def is_elastic(self) -> bool:
-        return self in (FaultTolerantTrainingModes.AUTOMATIC_ELASTIC, FaultTolerantTrainingModes.MANUAL_ELASTIC)
-=======
 class _StrategyType(LightningEnum):
     """Define type of training strategy.
 
@@ -288,4 +263,28 @@
     def is_interactive_compatible(self) -> bool:
         """Returns whether self is interactive compatible."""
         return self in _StrategyType.interactive_compatible_types()
->>>>>>> d50e1696
+
+
+class FaultTolerantTrainingModes(LightningEnum):
+
+    DISABLED = "0"
+    AUTOMATIC = "1"
+    MANUAL = "2"
+    AUTOMATIC_ELASTIC = "3"
+    MANUAL_ELASTIC = "4"
+
+    @property
+    def is_enabled(self) -> bool:
+        return self != FaultTolerantTrainingModes.DISABLED
+
+    @property
+    def is_automatic(self) -> bool:
+        return self in (FaultTolerantTrainingModes.AUTOMATIC, FaultTolerantTrainingModes.AUTOMATIC_ELASTIC)
+
+    @property
+    def is_manual(self) -> bool:
+        return self in (FaultTolerantTrainingModes.MANUAL, FaultTolerantTrainingModes.MANUAL_ELASTIC)
+
+    @property
+    def is_elastic(self) -> bool:
+        return self in (FaultTolerantTrainingModes.AUTOMATIC_ELASTIC, FaultTolerantTrainingModes.MANUAL_ELASTIC)