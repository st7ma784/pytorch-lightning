# Copyright The PyTorch Lightning team.
#
# Licensed under the Apache License, Version 2.0 (the "License");
# you may not use this file except in compliance with the License.
# You may obtain a copy of the License at
#
#     http://www.apache.org/licenses/LICENSE-2.0
#
# Unless required by applicable law or agreed to in writing, software
# distributed under the License is distributed on an "AS IS" BASIS,
# WITHOUT WARRANTIES OR CONDITIONS OF ANY KIND, either express or implied.
# See the License for the specific language governing permissions and
# limitations under the License.

import logging
import os
from functools import wraps
from platform import python_version
from typing import Any, Callable, Dict, List, Optional, Tuple, Union

import torch
from torch.nn.parallel.distributed import DistributedDataParallel

import pytorch_lightning as pl
from pytorch_lightning.utilities.apply_func import apply_to_collection
from pytorch_lightning.utilities.imports import _TORCH_GREATER_EQUAL_1_8, _TORCH_GREATER_EQUAL_1_9, _TPU_AVAILABLE

if _TPU_AVAILABLE:
    import torch_xla.core.xla_model as xm

if torch.distributed.is_available():
    from torch.distributed import group, ReduceOp

else:

    class ReduceOp:  # type: ignore # (see https://github.com/python/mypy/issues/1153)
        SUM = None

    class group:  # type: ignore
        WORLD = None


log = logging.getLogger(__name__)


def rank_zero_only(fn: Callable) -> Callable:
    @wraps(fn)
    def wrapped_fn(*args: Any, **kwargs: Any) -> Optional[Any]:
        if rank_zero_only.rank == 0:
            return fn(*args, **kwargs)
        return None

    return wrapped_fn


# TODO: this should be part of the cluster environment
def _get_rank() -> int:
    rank_keys = ("RANK", "SLURM_PROCID", "LOCAL_RANK")
    for key in rank_keys:
        rank = os.environ.get(key)
        if rank is not None:
            return int(rank)
    return 0


# add the attribute to the function but don't overwrite in case Trainer has already set it
rank_zero_only.rank = getattr(rank_zero_only, "rank", _get_rank())


def _info(*args: Any, stacklevel: int = 2, **kwargs: Any) -> None:
    if python_version() >= "3.8.0":
        kwargs["stacklevel"] = stacklevel
    log.info(*args, **kwargs)


def _debug(*args: Any, stacklevel: int = 2, **kwargs: Any) -> None:
    if python_version() >= "3.8.0":
        kwargs["stacklevel"] = stacklevel
    log.debug(*args, **kwargs)


@rank_zero_only
def rank_zero_debug(*args: Any, stacklevel: int = 4, **kwargs: Any) -> None:
    _debug(*args, stacklevel=stacklevel, **kwargs)


@rank_zero_only
def rank_zero_info(*args: Any, stacklevel: int = 4, **kwargs: Any) -> None:
    _info(*args, stacklevel=stacklevel, **kwargs)


def gather_all_tensors(result: torch.Tensor, group: Optional[Any] = None) -> List[torch.Tensor]:
    """Function to gather all tensors from several ddp processes onto a list that is broadcasted to all processes.

    Args:
        result: the value to sync
        group: the process group to gather results from. Defaults to all processes (world)

    Return:
        gathered_result: list with size equal to the process group where
            gathered_result[i] corresponds to result tensor from process i
    """
    if group is None:
        group = torch.distributed.group.WORLD

    # convert tensors to contiguous format
    result = result.contiguous()

    world_size = torch.distributed.get_world_size(group)

    gathered_result = [torch.zeros_like(result) for _ in range(world_size)]

    # sync and broadcast all
    torch.distributed.barrier(group=group)
    torch.distributed.all_gather(gathered_result, result, group)

    return gathered_result


def distributed_available() -> bool:
    return torch.distributed.is_available() and torch.distributed.is_initialized() or tpu_distributed()


def sync_ddp_if_available(
    result: torch.Tensor, group: Optional[Any] = None, reduce_op: Optional[Union[ReduceOp, str]] = None
) -> torch.Tensor:
    """
    Function to reduce a tensor across worker processes during distributed training
    Args:
        result: the value to sync and reduce (typically tensor or number)
        group: the process group to gather results from. Defaults to all processes (world)
        reduce_op: the reduction operation. Defaults to sum.
            Can also be a string of 'avg', 'mean' to calculate the mean during reduction.

    Return:
        reduced value
    """
    if distributed_available():
        return sync_ddp(result, group=group, reduce_op=reduce_op)
    return result


def sync_ddp(
    result: torch.Tensor, group: Optional[Any] = None, reduce_op: Optional[Union[ReduceOp, str]] = None
) -> torch.Tensor:
    """Function to reduce the tensors from several ddp processes to one main process.

    Args:
        result: the value to sync and reduce (typically tensor or number)
        group: the process group to gather results from. Defaults to all processes (world)
        reduce_op: the reduction operation. Defaults to sum.
            Can also be a string of 'avg', 'mean' to calculate the mean during reduction.

    Return:
        reduced value
    """
    divide_by_world_size = False

    if group is None:
        group = torch.distributed.group.WORLD

    if isinstance(reduce_op, str):
        if reduce_op.lower() in ("avg", "mean"):
            op = ReduceOp.SUM
            divide_by_world_size = True
        else:
            op = getattr(ReduceOp, reduce_op.upper())
    else:
        op = reduce_op

    # sync all processes before reduction
    torch.distributed.barrier(group=group)
    torch.distributed.all_reduce(result, op=op, group=group, async_op=False)

    if divide_by_world_size:
        result = result / torch.distributed.get_world_size(group)

    return result


class AllGatherGrad(torch.autograd.Function):
    @staticmethod
    def forward(
        ctx: Any,
        tensor: torch.Tensor,
        group: Optional["torch.distributed.ProcessGroup"] = group.WORLD,
    ) -> torch.Tensor:
        ctx.group = group

        gathered_tensor = [torch.zeros_like(tensor) for _ in range(torch.distributed.get_world_size())]

        torch.distributed.all_gather(gathered_tensor, tensor, group=group)
        gathered_tensor = torch.stack(gathered_tensor, dim=0)

        return gathered_tensor

    @staticmethod
    def backward(ctx: Any, *grad_output: torch.Tensor) -> Tuple[torch.Tensor, None]:
        grad_output = torch.cat(grad_output)

        torch.distributed.all_reduce(grad_output, op=torch.distributed.ReduceOp.SUM, async_op=False, group=ctx.group)

        return grad_output[torch.distributed.get_rank()], None


def all_gather_ddp_if_available(
    tensor: torch.Tensor, group: Optional["torch.distributed.ProcessGroup"] = None, sync_grads: bool = False
) -> torch.Tensor:
    """Function to gather a tensor from several distributed processes.

    Args:
        tensor: tensor of shape (batch, ...)
        group: the process group to gather results from. Defaults to all processes (world)
        sync_grads: flag that allows users to synchronize gradients for all_gather op

    Return:
        A tensor of shape (world_size, batch, ...)
    """
    group = group if group is not None else torch.distributed.group.WORLD
    if distributed_available():
        if sync_grads:
            return AllGatherGrad.apply(tensor, group)
        with torch.no_grad():
            return AllGatherGrad.apply(tensor, group)
    return tensor


def register_ddp_comm_hook(
    model: DistributedDataParallel,
    ddp_comm_state: Optional[object] = None,
    ddp_comm_hook: Optional[Callable] = None,
    ddp_comm_wrapper: Optional[Callable] = None,
) -> None:
    """Function to register communication hook for DDP model https://pytorch.org/docs/master/ddp_comm_hooks.html.

    Args:
        model:
            DDP model
        ddp_comm_state:
            state is passed to the hook and can be used to maintain
            and update any state information that users would like to
            maintain as part of the training process. Examples: error
            feedback in gradient compression, peers to communicate with
            next in GossipGrad etc.
        ddp_comm_hook:
            hook(state: object, bucket: dist._GradBucket) -> torch.futures.Future

            This callable function is called once the bucket is ready. The
            hook can perform whatever processing is needed and return
            a Future indicating completion of any async work (ex: allreduce).
            If the hook doesn't perform any communication, it can also
            just return a completed Future. The Future should hold the
            new value of grad bucket's tensors. Once a bucket is ready,
            c10d reducer would call this hook and use the tensors returned
            by the Future and copy grads to individual parameters.
        ddp_comm_wrapper:
            communication hook wraper to support a communication hook such
            as FP16 compression as wrapper, which could be combined with
            ddp_comm_hook

    .. warning ::
        DDP communication hook needs pytorch version at least 1.8.0

    .. warning ::
        DDP communication wrapper needs pytorch version at least 1.9.0
        Post-localSGD hook needs pytorch version at least 1.9.0

    Example:

        from torch.distributed.algorithms.ddp_comm_hooks import (
            default_hooks as default,
            powerSGD_hook as powerSGD,
            post_localSGD_hook as post_localSGD,
        )

        # fp16_compress_hook for compress gradients
        register_ddp_comm_hook(
            model=ddp_model,
            ddp_comm_hook=default.fp16_compress_hook,
        )

        # powerSGD_hook
        register_ddp_comm_hook(
            model=ddp_model,
            ddp_comm_state=powerSGD.PowerSGDState(
                process_group=None,
                matrix_approximation_rank=1,
                start_powerSGD_iter=5000,
            ),
            ddp_comm_hook=powerSGD.powerSGD_hook,
        )

        # post_localSGD_hook
        subgroup, _ = torch.distributed.new_subgroups()
        register_comm_hook(
            model=ddp_model,
            state=post_localSGD.PostLocalSGDState(
                process_group=None,
                subgroup=subgroup,
                start_localSGD_iter=1_000,
            ),
            ddp_comm_hook=post_localSGD.post_localSGD_hook,
        )

        # fp16_compress_wrapper combined with other communication hook
        register_ddp_comm_hook(
            model=ddp_model,
            ddp_comm_state=powerSGD.PowerSGDState(
                process_group=None,
                matrix_approximation_rank=1,
                start_powerSGD_iter=5000,
            ),
            ddp_comm_hook=powerSGD.powerSGD_hook,
            ddp_comm_wrapper=default.fp16_compress_wrapper,
        )
    """
    from pytorch_lightning.utilities import rank_zero_warn

    if not _TORCH_GREATER_EQUAL_1_8:
        rank_zero_warn("Not registering DDP comm hook. To use communication hooks, please use pytorch>=1.8.0.")
        return
    if ddp_comm_hook is None:
        return
    # inform mypy that ddp_comm_hook is callable
    ddp_comm_hook: Callable = ddp_comm_hook

    if ddp_comm_wrapper is not None:
        if not _TORCH_GREATER_EQUAL_1_9:
            rank_zero_warn("Not applying DDP comm wrapper. To use communication wrapper, please use pytorch>=1.9.0.")
        else:
            rank_zero_info(
                f"DDP comm wrapper is provided, apply {ddp_comm_wrapper.__qualname__}({ddp_comm_hook.__qualname__})."
            )
            ddp_comm_hook = ddp_comm_wrapper(ddp_comm_hook)

    rank_zero_debug(f"Registering DDP comm hook: {ddp_comm_hook.__qualname__}.")
    model.register_comm_hook(state=ddp_comm_state, hook=ddp_comm_hook)


def tpu_distributed() -> bool:
    return _TPU_AVAILABLE and xm.xrt_world_size() > 1


def init_dist_connection(
    cluster_environment: "pl.plugins.environments.ClusterEnvironment",
    torch_distributed_backend: str,
    global_rank: Optional[int] = None,
    world_size: Optional[int] = None,
    **kwargs: Any,
) -> None:
    """Utility function to initialize distributed connection by setting env variables and initiliazing the
    distributed process group.

    Args:
        cluster_environment: ``ClusterEnvironment`` instance
        torch_distributed_backend: backend to use (includes `nccl` and `gloo`)
        global_rank: rank of the current process
        world_size: number of processes in the group
        kwargs: kwargs for ``init_process_group``
    """
    global_rank = global_rank if global_rank is not None else cluster_environment.global_rank()
    world_size = world_size if world_size is not None else cluster_environment.world_size()
    os.environ["MASTER_ADDR"] = cluster_environment.main_address
    os.environ["MASTER_PORT"] = str(cluster_environment.main_port)
    if not torch.distributed.is_available():
        raise RuntimeError("torch.distributed is not available. Cannot initialize distributed process group")
    if not torch.distributed.is_initialized():
        log.info(f"initializing distributed: GLOBAL_RANK: {global_rank}, MEMBER: {global_rank + 1}/{world_size}")
        torch.distributed.init_process_group(
            torch_distributed_backend, rank=global_rank, world_size=world_size, **kwargs
        )

        # on rank=0 let everyone know training is starting
        rank_zero_info(
            f"{'-' * 100}\n"
            f"distributed_backend={torch_distributed_backend}\n"
            f"All distributed processes registered. Starting with {world_size} processes\n"
            f"{'-' * 100}\n"
        )


<<<<<<< HEAD
def _collect_states_on_rank_zero(state: Dict[str, Any], device: torch.device) -> Optional[Dict[int, Dict[str, Any]]]:
    if not distributed_available():
        return {0: state}
    states = {}
    state = apply_to_collection(state, torch.Tensor, lambda x: x.to(device))
    for rank in range(1, torch.distributed.get_world_size()):
        if torch.distributed.get_rank() == rank:
            objects = [state]
        else:
            objects = [None]
        torch.distributed.broadcast_object_list(objects, src=rank, device=device)
        states[rank] = objects[0]
    if torch.distributed.get_rank() != 0:
        return None
    states[0] = state
    return apply_to_collection(states, torch.Tensor, lambda x: x.to("cpu"))
=======
def _collect_states_on_rank_zero(state: Dict[str, Any], device: torch.device) -> Optional[Dict[int, Any]]:
    """This distributed utility collects dictionary state across all processes.

    Args:
        state: Dictionary containing the state of the current process
        device: Current process device.

    Returns:
        states: On global rank 0, a dictionary where the primary keys are
            the process rank and the values their associated states. Otherwise, returns None.
    """
    if not distributed_available():
        return {0: state}
    states = {}
    current_rank = torch.distributed.get_rank()
    for rank in range(1, torch.distributed.get_world_size()):
        objects = [state if current_rank == rank else None]
        torch.distributed.broadcast_object_list(objects, src=rank, device=device)
        states[rank] = objects[0]
    if current_rank != 0:
        return None
    states[0] = state
    return states
>>>>>>> 7cf6374b
<|MERGE_RESOLUTION|>--- conflicted
+++ resolved
@@ -22,7 +22,6 @@
 from torch.nn.parallel.distributed import DistributedDataParallel
 
 import pytorch_lightning as pl
-from pytorch_lightning.utilities.apply_func import apply_to_collection
 from pytorch_lightning.utilities.imports import _TORCH_GREATER_EQUAL_1_8, _TORCH_GREATER_EQUAL_1_9, _TPU_AVAILABLE
 
 if _TPU_AVAILABLE:
@@ -379,24 +378,6 @@
         )
 
 
-<<<<<<< HEAD
-def _collect_states_on_rank_zero(state: Dict[str, Any], device: torch.device) -> Optional[Dict[int, Dict[str, Any]]]:
-    if not distributed_available():
-        return {0: state}
-    states = {}
-    state = apply_to_collection(state, torch.Tensor, lambda x: x.to(device))
-    for rank in range(1, torch.distributed.get_world_size()):
-        if torch.distributed.get_rank() == rank:
-            objects = [state]
-        else:
-            objects = [None]
-        torch.distributed.broadcast_object_list(objects, src=rank, device=device)
-        states[rank] = objects[0]
-    if torch.distributed.get_rank() != 0:
-        return None
-    states[0] = state
-    return apply_to_collection(states, torch.Tensor, lambda x: x.to("cpu"))
-=======
 def _collect_states_on_rank_zero(state: Dict[str, Any], device: torch.device) -> Optional[Dict[int, Any]]:
     """This distributed utility collects dictionary state across all processes.
 
@@ -419,5 +400,4 @@
     if current_rank != 0:
         return None
     states[0] = state
-    return states
->>>>>>> 7cf6374b
+    return states